--- conflicted
+++ resolved
@@ -107,11 +107,7 @@
     func test_navigationStack_popToView_with_customRoute() async throws {
         let sut = Router<RouteBase>()
         let view = PushStepView.self
-<<<<<<< HEAD
         sut.mainView = RouteBase(presentationStyle: .push, content: PushStepView())
-=======
-        sut.mainView.send(RouteBase(presentationStyle: .push, content: PushStepView()))
->>>>>>> 4857c381
         
         
         await sut.navigate(to: .init(presentationStyle: .push, content: PushStepView()), animated: false)
