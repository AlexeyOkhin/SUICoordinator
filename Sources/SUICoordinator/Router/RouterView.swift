--- conflicted
+++ resolved
@@ -48,10 +48,6 @@
     
     var body: some View {
         ZStack {
-<<<<<<< HEAD
-=======
-            
->>>>>>> 4857c381
             if viewModel.coordinator?.isTabbarCoordinable == true {
                 addSheetTo(view: mainView)
             } else {
@@ -63,11 +59,7 @@
                 addSheetTo(view: view)
             }
             
-<<<<<<< HEAD
         }.onViewDidLoad { onChangeFirstView(viewModel.mainView) }
-=======
-        }.onReceive(viewModel.mainView, perform: onChangeFirstView)
->>>>>>> 4857c381
     }
     
     // --------------------------------------------------------------------
